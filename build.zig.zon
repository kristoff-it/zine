.{
    .name = "zine",
    .version = "0.0.0",
    .dependencies = .{
        .gfm = .{
<<<<<<< HEAD
            .url = "git+https://github.com/kristoff-it/cmark-gfm.git#42f38e99565f525fff746c70cab7f3b0b314829f",
            .hash = "122068e4b102c7c52b427702154ea57e635935f14485155bafe65f4ef48ef96d5354",
=======
            .url = "git+https://github.com/kristoff-it/cmark-gfm.git#b7034624e7da6857a26e4720cd7fde26d5bc715c",
>>>>>>> 797020b7
        },
        .mime = .{
            .url = "git+https://github.com/andrewrk/mime.git#ef4381c6a739ca9d44fb7aa6b14c66e1fba2e16d",
            .hash = "12204cfebcccb9fb8a5c7b4a6ec663aea691d180f7d346d36f213b4e154a6be1f823",
        },
        .ws = .{
            .url = "git+https://github.com/karlseguin/websocket.zig.git#c77f87d0e6548865636eb9781106a8be72e5755a",
            .hash = "12208720b772330f309cfb48957f4152ee0930b716837d0c1d07fee2dea2f4dc712e",
        },
        .frontmatter = .{
            .path = "frontmatter",
        },
        .super = .{
            .path = "super",
        },
        .ziggy = .{
            .url = "git+https://github.com/MFAshby/ziggy.git#2f34b58ca2c5e72c7dbd3ad3756df537d03d79e0",
            .hash = "1220c198cdaf6cb73fca6603cc5039046ed10de2e9f884cae9224ff826731df1c68d",
        },
        .zeit = .{
            .url = "git+https://github.com/rockorager/zeit#02b347da743098f1bf8a88e590d38011b188ab51",
            .hash = "1220478f0d836049cef3e203e665103c0c280b87d3c74b50c8b79c4054a6624498f9",
        },
        .@"flow-syntax" = .{
            .url = "git+https://github.com/neurocyte/flow-syntax#ca031a213e00eeb36b387706d1c07fc400affafc",
            .hash = "1220512dcd20c4fc31a35ee2cbc5f5a8177effc5a5030c298795ac0c5528408c1083",
        },
    },
    .paths = .{"."},
}<|MERGE_RESOLUTION|>--- conflicted
+++ resolved
@@ -3,12 +3,7 @@
     .version = "0.0.0",
     .dependencies = .{
         .gfm = .{
-<<<<<<< HEAD
-            .url = "git+https://github.com/kristoff-it/cmark-gfm.git#42f38e99565f525fff746c70cab7f3b0b314829f",
-            .hash = "122068e4b102c7c52b427702154ea57e635935f14485155bafe65f4ef48ef96d5354",
-=======
             .url = "git+https://github.com/kristoff-it/cmark-gfm.git#b7034624e7da6857a26e4720cd7fde26d5bc715c",
->>>>>>> 797020b7
         },
         .mime = .{
             .url = "git+https://github.com/andrewrk/mime.git#ef4381c6a739ca9d44fb7aa6b14c66e1fba2e16d",
